from google.cloud import firestore
from typing import Dict, List, Any, Optional
import logging
from config.settings import settings
from utils.cache_utils import extract_cached_memo

logger = logging.getLogger(__name__)

class FirestoreManager:
    def __init__(self):
        self.collection_name = "deals"
        self.cache_collection_name = "deck_cache"
<<<<<<< HEAD
=======
        self._use_firestore = True
        self._deals_store: Dict[str, Dict[str, Any]] = {}
        self._cache_store: Dict[str, Dict[str, Any]] = {}

        try:
            self.db = firestore.Client()
        except Exception as exc:  # pragma: no cover - external dependency
            logger.warning("Firestore unavailable (%s); using in-memory store", exc)
            self._use_firestore = False
            self.db = None
>>>>>>> e907648c

    async def create_deal(self, deal_id: str, data: Dict[str, Any]) -> bool:
        """Create new deal document"""
        try:
            if not self._use_firestore or not self.db:
                self._deals_store[deal_id] = {"metadata": data}
                logger.info("Created deal document in local store: %s", deal_id)
                return True

            doc_ref = self.db.collection(self.collection_name).document(deal_id)
            doc_ref.set({"metadata": data})
            logger.info(f"Created deal document: {deal_id}")
            return True

        except Exception as e:
            logger.error(f"Firestore create error: {str(e)}")
            if self._use_firestore:
                return False
            self._deals_store[deal_id] = {"metadata": data}
            return True

    async def get_deal(self, deal_id: str) -> Optional[Dict[str, Any]]:
        """Get deal document by ID"""
        try:
            if not self._use_firestore or not self.db:
                deal = self._deals_store.get(deal_id)
                if deal is None:
                    logger.warning("Deal not found in local store: %s", deal_id)
                return deal

            doc_ref = self.db.collection(self.collection_name).document(deal_id)
            doc = doc_ref.get()

            if doc.exists:
                return doc.to_dict()
            else:
                logger.warning(f"Deal not found: {deal_id}")
                return None

        except Exception as e:
            logger.error(f"Firestore get error: {str(e)}")
            if self._use_firestore:
                return None
            return self._deals_store.get(deal_id)

    async def update_deal(self, deal_id: str, updates: Dict[str, Any]) -> bool:
        """Update deal document"""
        try:
            if not self._use_firestore or not self.db:
                doc = self._deals_store.setdefault(deal_id, {"metadata": {}})
                self._apply_local_updates(doc, updates)
                logger.info("Updated deal document in local store: %s", deal_id)
                return True

            doc_ref = self.db.collection(self.collection_name).document(deal_id)

            # Handle nested updates (e.g., "metadata.status")
            formatted_updates = {}
            for key, value in updates.items():
                if '.' in key:
                    # Nested field update
                    formatted_updates[key] = value
                else:
                    formatted_updates[key] = value

            doc_ref.update(formatted_updates)
            logger.info(f"Updated deal document: {deal_id}")
            return True

        except Exception as e:
            logger.error(f"Firestore update error: {str(e)}")
            if self._use_firestore:
                return False
            doc = self._deals_store.setdefault(deal_id, {"metadata": {}})
            self._apply_local_updates(doc, updates)
            return True

    async def delete_deal(self, deal_id: str) -> bool:
        """Delete deal document"""
        try:
            if not self._use_firestore or not self.db:
                existed = self._deals_store.pop(deal_id, None)
                logger.info("Deleted deal from local store: %s", deal_id)
                return existed is not None

            doc_ref = self.db.collection(self.collection_name).document(deal_id)
            doc_ref.delete()
            logger.info(f"Deleted deal document: {deal_id}")
            return True

        except Exception as e:
            logger.error(f"Firestore delete error: {str(e)}")
            if self._use_firestore:
                return False
            return self._deals_store.pop(deal_id, None) is not None

    async def list_deals(self, limit: int = 50) -> List[Dict[str, Any]]:
        """List all deals with pagination"""
        try:
            if not self._use_firestore or not self.db:
                deals = []
                for deal_id, payload in list(self._deals_store.items())[:limit]:
                    entry = dict(payload)
                    entry['deal_id'] = deal_id
                    deals.append(entry)
                return deals

            docs = self.db.collection(self.collection_name).limit(limit).stream()

            deals = []
            for doc in docs:
                deal_data = doc.to_dict()
                deal_data['deal_id'] = doc.id
                deals.append(deal_data)

            return deals

        except Exception as e:
            logger.error(f"Firestore list error: {str(e)}")
            if self._use_firestore:
                return []
            deals = []
            for deal_id, payload in list(self._deals_store.items())[:limit]:
                entry = dict(payload)
                entry['deal_id'] = deal_id
                deals.append(entry)
            return deals

    async def get_cached_deck(self, deck_hash: Optional[str]) -> Optional[Dict[str, Any]]:
        if not deck_hash:
            return None

        try:
            if not self._use_firestore or not self.db:
                return self._cache_store.get(deck_hash)

            doc_ref = self.db.collection(self.cache_collection_name).document(deck_hash)
            doc = doc_ref.get()
            if doc.exists:
                return doc.to_dict()
        except Exception as e:
            logger.error(f"Firestore cache fetch error: {str(e)}")
            if not self._use_firestore:
                return self._cache_store.get(deck_hash)
        return None

    async def set_cached_deck(self, deck_hash: Optional[str], payload: Dict[str, Any]) -> None:
        if not deck_hash:
            return

        try:
            if not self._use_firestore or not self.db:
                self._cache_store[deck_hash] = {
                    **(self._cache_store.get(deck_hash, {})),
                    **payload,
                    "deck_hash": deck_hash,
                }
                logger.info("Cached deck summary locally for hash %s", deck_hash)
                return

            doc_ref = self.db.collection(self.cache_collection_name).document(deck_hash)
            doc_ref.set(
                {
                    **payload,
                    "deck_hash": deck_hash,
                    "updated_at": firestore.SERVER_TIMESTAMP,
                },
                merge=True,
            )
            logger.info("Cached deck summary for hash %s", deck_hash)
        except Exception as e:
            logger.error(f"Firestore cache set error: {str(e)}")
            if not self._use_firestore:
                self._cache_store[deck_hash] = {
                    **(self._cache_store.get(deck_hash, {})),
                    **payload,
                    "deck_hash": deck_hash,
                }

    async def get_cached_memo(self, deck_hash: Optional[str], weight_signature: str) -> Optional[Dict[str, Any]]:
        if not deck_hash or not weight_signature:
            return None

        cache_doc = await self.get_cached_deck(deck_hash)
        if not cache_doc:
            return None

        return extract_cached_memo(cache_doc, weight_signature)

    async def cache_memo(
        self,
        deck_hash: Optional[str],
        weight_signature: str,
        memo_payload: Dict[str, Any],
        weightage: Optional[Dict[str, Any]] = None,
    ) -> None:
        if not deck_hash or not weight_signature:
            return

        try:
            if not self._use_firestore or not self.db:
                deck_entry = self._cache_store.setdefault(deck_hash, {"deck_hash": deck_hash, "memos": {}})
                memos = deck_entry.setdefault("memos", {})
                memos[weight_signature] = {
                    "memo_json": memo_payload,
                    "weight_signature": weight_signature,
                    "weightage": weightage or {},
                }
                logger.info("Cached memo locally for hash %s", deck_hash)
                return

            doc_ref = self.db.collection(self.cache_collection_name).document(deck_hash)
            doc_ref.set(
                {
                    "deck_hash": deck_hash,
                    "updated_at": firestore.SERVER_TIMESTAMP,
                    "memos": {
                        weight_signature: {
                            "memo_json": memo_payload,
                            "weight_signature": weight_signature,
                            "weightage": weightage or {},
                        }
                    },
                },
                merge=True,
            )
            logger.info(
                "Cached memo for hash %s with signature %s",
                deck_hash,
                weight_signature,
            )
        except Exception as e:
            logger.error(f"Firestore memo cache set error: {str(e)}")
            if not self._use_firestore:
                deck_entry = self._cache_store.setdefault(deck_hash, {"deck_hash": deck_hash, "memos": {}})
                memos = deck_entry.setdefault("memos", {})
                memos[weight_signature] = {
                    "memo_json": memo_payload,
                    "weight_signature": weight_signature,
                    "weightage": weightage or {},
                }

    def _apply_local_updates(self, document: Dict[str, Any], updates: Dict[str, Any]) -> None:
        for key, value in updates.items():
            parts = key.split(".")
            target = document
            for part in parts[:-1]:
                current = target.get(part)
                if not isinstance(current, dict):
                    current = {}
                    target[part] = current
                target = current
            target[parts[-1]] = value

    async def get_cached_deck(self, deck_hash: Optional[str]) -> Optional[Dict[str, Any]]:
        if not deck_hash:
            return None

        try:
            doc_ref = self.db.collection(self.cache_collection_name).document(deck_hash)
            doc = doc_ref.get()
            if doc.exists:
                return doc.to_dict()
        except Exception as e:
            logger.error(f"Firestore cache fetch error: {str(e)}")
        return None

    async def set_cached_deck(self, deck_hash: Optional[str], payload: Dict[str, Any]) -> None:
        if not deck_hash:
            return

        try:
            doc_ref = self.db.collection(self.cache_collection_name).document(deck_hash)
            doc_ref.set(
                {
                    **payload,
                    "deck_hash": deck_hash,
                    "updated_at": firestore.SERVER_TIMESTAMP,
                },
                merge=True,
            )
            logger.info("Cached deck summary for hash %s", deck_hash)
        except Exception as e:
            logger.error(f"Firestore cache set error: {str(e)}")

    async def get_cached_memo(self, deck_hash: Optional[str], weight_signature: str) -> Optional[Dict[str, Any]]:
        if not deck_hash or not weight_signature:
            return None

        cache_doc = await self.get_cached_deck(deck_hash)
        if not cache_doc:
            return None

        return extract_cached_memo(cache_doc, weight_signature)

    async def cache_memo(
        self,
        deck_hash: Optional[str],
        weight_signature: str,
        memo_payload: Dict[str, Any],
        weightage: Optional[Dict[str, Any]] = None,
    ) -> None:
        if not deck_hash or not weight_signature:
            return

        try:
            doc_ref = self.db.collection(self.cache_collection_name).document(deck_hash)
            doc_ref.set(
                {
                    "deck_hash": deck_hash,
                    "updated_at": firestore.SERVER_TIMESTAMP,
                    "memos": {
                        weight_signature: {
                            "memo_json": memo_payload,
                            "weight_signature": weight_signature,
                            "weightage": weightage or {},
                        }
                    },
                },
                merge=True,
            )
            logger.info(
                "Cached memo for hash %s with signature %s",
                deck_hash,
                weight_signature,
            )
        except Exception as e:
            logger.error(f"Firestore memo cache set error: {str(e)}")

    # async def get_all_deals(self):
    #     deals_ref = self.db.collection(self.collection_name)
    #     snapshot = deals_ref.stream()
    #     all_deals = []
    #     async for doc in snapshot:
    #         all_deals.append(doc.to_dict())
    #     return all_deals<|MERGE_RESOLUTION|>--- conflicted
+++ resolved
@@ -10,19 +10,6 @@
     def __init__(self):
         self.collection_name = "deals"
         self.cache_collection_name = "deck_cache"
-<<<<<<< HEAD
-=======
-        self._use_firestore = True
-        self._deals_store: Dict[str, Dict[str, Any]] = {}
-        self._cache_store: Dict[str, Dict[str, Any]] = {}
-
-        try:
-            self.db = firestore.Client()
-        except Exception as exc:  # pragma: no cover - external dependency
-            logger.warning("Firestore unavailable (%s); using in-memory store", exc)
-            self._use_firestore = False
-            self.db = None
->>>>>>> e907648c
 
     async def create_deal(self, deal_id: str, data: Dict[str, Any]) -> bool:
         """Create new deal document"""
