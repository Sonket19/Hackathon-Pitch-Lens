--- conflicted
+++ resolved
@@ -2,7 +2,6 @@
 import logging
 from typing import List, Sequence, Tuple
 from urllib.parse import urlparse
-<<<<<<< HEAD
 from pypdf import PdfReader, PdfWriter
 from typing import Any, Dict
 
@@ -12,16 +11,6 @@
 from .gcs_utils import gcs_manager
 from .summarizer import GeminiSummarizer
 from config.settings import settings
-=======
-
-try:  # pragma: no cover - dependency availability is environment-specific
-    from pypdf import PdfReader, PdfWriter
-except ModuleNotFoundError:  # pragma: no cover - allows unit tests without optional dependency
-    PdfReader = None  # type: ignore[assignment]
-    PdfWriter = None  # type: ignore[assignment]
-
-from google.cloud import documentai_v1 as documentai
->>>>>>> 148ec1c8
 
 logger = logging.getLogger(__name__)
 
@@ -47,7 +36,6 @@
     blob_name = parsed_uri.path.lstrip('/')
     return bucket_name, blob_name
 
-<<<<<<< HEAD
 class PDFProcessor:
     def __init__(self):
         # We need the summarizer, as it was likely here before
@@ -207,191 +195,4 @@
         }
         
         logger.info(f"Summarization complete for deal {deal_id}.")
-        return pdf_data
-=======
-
-def calculate_page_chunks(total_pages: int, page_limit: int = PAGE_LIMIT) -> List[ChunkRange]:
-    """Return half-open page ranges that respect the provided ``page_limit``."""
-    if total_pages < 0:
-        raise ValueError("total_pages cannot be negative")
-    if page_limit <= 0:
-        raise ValueError("page_limit must be a positive integer")
-
-    return [
-        (start_page, min(start_page + page_limit, total_pages))
-        for start_page in range(0, total_pages, page_limit)
-    ]
-
-
-def extract_text_from_pdf_docai(
-    gcs_uri: str,
-    project_id: str | None,
-    location: str | None,
-    processor_id: str | None,
-    *,
-    client: documentai.DocumentProcessorServiceClient | None = None,
-    processor_resource: str | None = None,
-) -> str:
-    """Process a single document chunk (<=15 pages) with Document AI."""
-
-    if client is None:
-        if not (project_id and location and processor_id):
-            raise ValueError(
-                "project_id, location, and processor_id are required when no client is provided."
-            )
-        client_options = {"api_endpoint": f"{location}-documentai.googleapis.com"}
-        client = documentai.DocumentProcessorServiceClient(client_options=client_options)
-        processor_resource = client.processor_path(project_id, location, processor_id)
-        manage_client = True
-    else:
-        if not processor_resource:
-            raise ValueError("processor_resource must be provided when supplying a client instance")
-        manage_client = False
-
-    logger.info("Starting Document AI processing for chunk: %s", gcs_uri)
-
-    gcs_document = documentai.GcsDocument(gcs_uri=gcs_uri, mime_type="application/pdf")
-    request = documentai.ProcessRequest(
-        name=processor_resource,
-        gcs_document=gcs_document,
-        skip_human_review=True,
-    )
-
-    try:
-        result = client.process_document(request=request)
-        document = result.document
-        logger.info("Document AI processing complete for chunk: %s", gcs_uri)
-        return document.text
-    except Exception as exc:  # pragma: no cover - network/service failure path
-        error_message = str(exc)
-
-        if "PAGE_LIMIT_EXCEEDED" in error_message:
-            logger.error(
-                "Document AI reported PAGE_LIMIT_EXCEEDED for chunk %s: %s",
-                gcs_uri,
-                error_message,
-            )
-            raise DocumentAIPageLimitError(error_message) from exc
-
-        logger.error("Error in Document AI processing chunk %s: %s", gcs_uri, error_message)
-        raise DocumentAIProcessingError(error_message) from exc
-    finally:  # pragma: no cover - exercised in integration
-        if manage_client:
-            try:
-                client.transport.close()
-            except AttributeError:
-                pass
-
-
-async def process_large_pdf(
-    gcs_uri: str,
-    deal_id: str,
-    project_id: str,
-    location: str,
-    processor_id: str,
-) -> str:
-    """Process large PDFs by splitting them into chunks that respect the 15-page limit."""
-
-    from .gcs_utils import gcs_manager  # Local import to avoid heavy initialization during tests
-
-    logger.info("Starting large PDF processing for %s", gcs_uri)
-
-    if PdfReader is None or PdfWriter is None:
-        logger.error("pypdf is required to split PDFs but is not installed in this environment.")
-        return ""
-
-    try:
-        _, blob_name = parse_gcs_uri(gcs_uri)
-    except ValueError as exc:
-        logger.error("Invalid GCS URI: %s", exc)
-        return ""
-
-    try:
-        file_bytes = gcs_manager.download_blob(blob_name)
-        pdf_reader = PdfReader(io.BytesIO(file_bytes))
-        total_pages = len(pdf_reader.pages)
-        logger.info("Document has %s page(s).", total_pages)
-    except Exception as exc:
-        logger.error("Failed to download or read PDF from GCS %s: %s", blob_name, exc)
-        return ""
-
-    if total_pages == 0:
-        logger.warning("Document %s contains no pages.", gcs_uri)
-        return ""
-
-    chunk_ranges: Sequence[ChunkRange] = calculate_page_chunks(total_pages)
-    logger.info(
-        "Splitting document into %s chunk(s) capped at %s pages each.",
-        len(chunk_ranges),
-        PAGE_LIMIT,
-    )
-
-    temp_blob_names: List[str] = []
-
-    docai_client: documentai.DocumentProcessorServiceClient | None = None
-    processor_resource: str | None = None
-
-    try:
-        client_options = {"api_endpoint": f"{location}-documentai.googleapis.com"}
-        docai_client = documentai.DocumentProcessorServiceClient(client_options=client_options)
-        processor_resource = docai_client.processor_path(project_id, location, processor_id)
-
-        extracted_chunks: List[str] = []
-
-        for start_page, end_page in chunk_ranges:
-            pdf_writer = PdfWriter()
-            for page_index in range(start_page, end_page):
-                pdf_writer.add_page(pdf_reader.pages[page_index])
-
-            chunk_bytes_io = io.BytesIO()
-            pdf_writer.write(chunk_bytes_io)
-            chunk_bytes = chunk_bytes_io.getvalue()
-
-            chunk_blob_name = (
-                f"deals/{deal_id}/docai_chunks/{deal_id}_p{start_page + 1}-p{end_page}.pdf"
-            )
-            chunk_uri = gcs_manager.upload_blob_from_bytes(
-                data=chunk_bytes,
-                destination_blob_name=chunk_blob_name,
-            )
-            temp_blob_names.append(chunk_blob_name)
-            logger.info(
-                "Uploaded chunk %s covering pages %s-%s (%s page(s)).",
-                chunk_blob_name,
-                start_page + 1,
-                end_page,
-                end_page - start_page,
-            )
-
-            try:
-                text_chunk = extract_text_from_pdf_docai(
-                    gcs_uri=chunk_uri,
-                    project_id=project_id,
-                    location=location,
-                    processor_id=processor_id,
-                    client=docai_client,
-                    processor_resource=processor_resource,
-                )
-            except DocumentAIProcessingError as exc:
-                logger.error("Failed to process chunk %s: %s", chunk_uri, exc)
-                return ""
-
-            if text_chunk:
-                extracted_chunks.append(text_chunk)
-            else:
-                logger.warning("Chunk %s returned no text after processing.", chunk_uri)
-
-        full_text = "\n\n".join(extracted_chunks)
-        logger.info("All chunks processed and combined (total %s characters).", len(full_text))
-        return full_text
-    finally:  # pragma: no cover - cleanup requires integration environment
-        logger.info("Cleaning up %s temporary chunk(s)...", len(temp_blob_names))
-        for blob_name in temp_blob_names:
-            gcs_manager.delete_blob(blob_name)
-
-        if docai_client is not None:
-            try:
-                docai_client.transport.close()
-            except AttributeError:
-                pass
->>>>>>> 148ec1c8
+        return pdf_data