--- conflicted
+++ resolved
@@ -56,13 +56,8 @@
             # {"summary_res": response.text,
             #        "founder_response": founder_response,
             #        "sector_response": sector_response}
-<<<<<<< HEAD
-            print("concise_summary : ", concise_summary.get('founder_response'))
-            print("concise_summary : ", concise_summary.get('sector_response'))
-=======
             print("concise_summary : ",concise_summary['founder_response'])
             print("concise_summary : ",concise_summary['sector_response'])
->>>>>>> 8e651fc5
 
             logger.info(
                 "PDF processing timings (s) for %s: {\"ocr\": %.3f, \"summarizer\": %.3f, \"pages\": %d}",
