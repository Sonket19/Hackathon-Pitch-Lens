--- conflicted
+++ resolved
@@ -1,6 +1,5 @@
 from __future__ import annotations
 
-<<<<<<< HEAD
 import asyncio
 import json
 import logging
@@ -20,23 +19,10 @@
     backfill_financials_section,
     extract_financial_highlights,
 )
-=======
-import json
-import logging
-import re
-import textwrap
-from typing import Any, Dict, List, Optional
-
-import vertexai
-from vertexai.preview.generative_models import GenerationConfig, GenerativeModel
-
-from config.settings import settings
->>>>>>> e907648c
 
 logger = logging.getLogger(__name__)
 
 
-<<<<<<< HEAD
 def _ensure_vertex_initialised() -> None:
     """Initialise Vertex AI once per process."""
 
@@ -69,31 +55,6 @@
         )
 
     def _generate_text(self, prompt: str) -> str:
-=======
-class GeminiSummarizer:
-    """Wrapper around Gemini with deterministic defaults and parsing helpers."""
-
-    def __init__(self) -> None:
-        self.model: Optional[GenerativeModel] = None
-        # Force deterministic behaviour so repeated uploads stay consistent.
-        self._generation_config = GenerationConfig(
-            temperature=0.0,
-            top_p=1.0,
-            top_k=1,
-        )
-
-        try:
-            if settings.GCP_PROJECT_ID:
-                vertexai.init(project=settings.GCP_PROJECT_ID, location=settings.GCP_LOCATION)
-                self.model = GenerativeModel("gemini-2.5-pro")
-        except Exception as exc:  # pragma: no cover - depends on external services
-            logger.warning("Gemini unavailable (%s); using local summariser", exc)
-
-    def _generate_text(self, prompt: str) -> str:
-        if not self.model:
-            return self._fallback_generate_text(prompt)
-
->>>>>>> e907648c
         response = self.model.generate_content(
             prompt,
             generation_config=self._generation_config,
@@ -101,7 +62,6 @@
         text = getattr(response, "text", "")
         return text.strip() if isinstance(text, str) else ""
 
-<<<<<<< HEAD
     def _generate_multimodal(
         self,
         contents: Sequence[Content | str | Part],
@@ -116,28 +76,10 @@
             generation_config=config,
         )
 
-=======
->>>>>>> e907648c
     def generate_text(self, prompt: str) -> str:
         """Public wrapper for deterministic text generation."""
         return self._generate_text(prompt)
 
-<<<<<<< HEAD
-=======
-    def _fallback_generate_text(self, prompt: str) -> str:
-        """Generate deterministic text without Vertex AI.
-
-        The prompts usually end with the corpus to summarise. We extract the
-        final paragraph and surface a concise snippet so downstream callers still
-        receive meaningful information even when Gemini is unavailable.
-        """
-
-        text = prompt.split("\n\n")[-1].strip() or prompt
-        sentences = re.split(r"(?<=[.!?])\s+", text)
-        summary = " ".join(sentences[:3]).strip()
-        return summary or textwrap.shorten(text, width=280, placeholder="...")
-
->>>>>>> e907648c
     @staticmethod
     def _coerce_string_list(value: Any) -> List[str]:
         if isinstance(value, list):
@@ -236,7 +178,6 @@
             "product_name_response": product_name_response,
         }
 
-<<<<<<< HEAD
     async def summarize_pitch_deck(
         self,
         full_text: str,
@@ -275,32 +216,6 @@
             )
 
             structured_raw = self._extract_text(structured_response)
-=======
-    async def summarize_pitch_deck(self, full_text: str) -> Dict[str, Any]:
-        """Summarize pitch deck into structured sections."""
-        try:
-            prompt = (
-                "You are processing a startup pitch deck. Read the content below and return a JSON object with the following keys:\n"
-                '- "summary": concise overall summary (string)\n'
-                '- "founders": array of founder names (strings only)\n'
-                '- "sector": specific industry or sector (string)\n'
-                '- "company_name": organization or legal company name (string)\n'
-                '- "product_name": primary product/solution or brand being pitched (string, may be empty)\n\n'
-                "Pitch deck content:\n"
-                f"{full_text}\n\n"
-                "Requirements:\n"
-                "- The JSON must be valid and parsable with standard libraries.\n"
-                '- If only a product or brand name is mentioned, put it in both "company_name" and "product_name".\n'
-                '- If both company and product are mentioned, ensure the company/legal entity goes in "company_name" and the flagship product/solution goes in "product_name".\n'
-                '- Trim whitespace from values and avoid commentary.\n'
-                '- When unsure, leave the value as an empty string "".'
-            )
-
-            if not self.model:
-                return await self._local_summarize_pitch_deck(full_text)
-
-            structured_raw = self._generate_text(prompt)
->>>>>>> e907648c
             structured_clean = self._strip_json_fences(structured_raw)
 
             try:
@@ -319,7 +234,6 @@
 
             if not summary_text:
                 summary_text = self._generate_text(
-<<<<<<< HEAD
                     "Provide a concise summary of the following pitch deck in under 160 words, mentioning visual maturity signals:\n"
                     f"{full_text}"
                 )
@@ -346,18 +260,6 @@
                 "company_name_response": "",
                 "product_name_response": "",
                 "summary_res": "",
-=======
-                    "Provide a concise summary of the following pitch deck in under 160 words:\n"
-                    f"{full_text}"
-                )
-
-            return {
-                "summary_res": summary_text,
-                "founder_response": founder_response,
-                "sector_response": sector_response,
-                "company_name_response": company_name_response,
-                "product_name_response": product_name_response,
->>>>>>> e907648c
             }
 
         except Exception as exc:  # pragma: no cover - defensive logging
@@ -438,7 +340,6 @@
         except Exception as exc:  # pragma: no cover - defensive logging
             logger.error("Audio summarization error: %s", exc)
             return "Error processing audio transcript"
-<<<<<<< HEAD
 
     async def analyze_media_from_gcs(self, gcs_uri: str, *, mime_type: str) -> Dict[str, Any]:
         """Leverage Gemini 1.5 Pro to analyse raw audio or video directly from GCS."""
@@ -510,9 +411,6 @@
         joined = "".join(chunks)
         return joined or (text if isinstance(text, str) else "")
 
-=======
-
->>>>>>> e907648c
     async def generate_memo(self, deal_data: Dict[str, Any], weightage: Dict[str, Any]) -> Dict[str, Any]:
         """Generate complete investment memo."""
         try:
@@ -523,12 +421,6 @@
 
             context = self._build_memo_context(metadata, extracted_text, public_data, user_input)
 
-<<<<<<< HEAD
-=======
-            if not self.model:
-                return self._build_stub_memo(metadata, extracted_text, public_data)
-
->>>>>>> e907648c
             prompt = f"""
                 You are an investment analyst. Your task is to generate a structured investment memo for the startup under review.
 
@@ -645,7 +537,6 @@
                 Source information:
                 {context}
             """
-<<<<<<< HEAD
 
             raw_response = self._generate_text(prompt)
             clean = re.sub(r"^```json\s*|\s*```$", "", raw_response, flags=re.MULTILINE).strip()
@@ -663,71 +554,6 @@
             logger.error("Memo generation error: %s", exc)
             return {"error": "Error generating memo"}
 
-=======
-
-            raw_response = self._generate_text(prompt)
-            clean = re.sub(r"^```json\s*|\s*```$", "", raw_response, flags=re.MULTILINE).strip()
-            try:
-                return json.loads(clean) if clean else {}
-            except json.JSONDecodeError:
-                logger.warning("Gemini memo response was not valid JSON; storing raw payload under 'raw_text'")
-                return {"raw_text": clean}
-
-        except Exception as exc:  # pragma: no cover - defensive logging
-            logger.error("Memo generation error: %s", exc)
-            return {"error": "Error generating memo"}
-
-    def _build_stub_memo(
-        self,
-        metadata: Dict[str, Any],
-        extracted_text: Dict[str, Any],
-        public_data: Dict[str, Any],
-    ) -> Dict[str, Any]:
-        """Create a lightweight memo when Gemini is unavailable."""
-
-        pitch_summary = ""
-        if isinstance(extracted_text, dict):
-            pitch = extracted_text.get("pitch_deck")
-            if isinstance(pitch, dict):
-                pitch_summary = str(pitch.get("concise", ""))
-
-        def _fallback(value: Any, default: str = "Not available") -> str:
-            if isinstance(value, str) and value.strip():
-                return value.strip()
-            return default
-
-        founders = []
-        if isinstance(metadata.get("founder_names"), list):
-            founders = [str(item) for item in metadata["founder_names"] if str(item).strip()]
-
-        return {
-            "company_overview": {
-                "name": _fallback(metadata.get("display_name") or metadata.get("company_name")),
-                "sector": _fallback(metadata.get("sector")),
-                "founders": founders,
-                "technology": pitch_summary or "Not available",
-            },
-            "market_analysis": {
-                "industry_size_and_growth": {
-                    "commentary": _fallback(public_data.get("market_stats", {}).get("summary") if isinstance(public_data.get("market_stats"), dict) else ""),
-                },
-                "recent_news": _fallback("; ".join(public_data.get("news", [])) if isinstance(public_data.get("news"), list) else ""),
-            },
-            "business_model": {
-                "revenue_streams": "Not available",
-                "pricing": "Not available",
-                "scalability": "Not available",
-                "unit_economics": {},
-            },
-            "financials": {},
-            "claims_analysis": [],
-            "risk_metrics": {},
-            "conclusion": {
-                "overall_attractiveness": "Not available",
-            },
-        }
-
->>>>>>> e907648c
     def _build_memo_context(
         self,
         metadata: Dict[str, Any],
