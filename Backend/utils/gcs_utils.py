--- conflicted
+++ resolved
@@ -3,12 +3,8 @@
 import datetime
 import hashlib
 import logging
-<<<<<<< HEAD
 from typing import Tuple
 from io import BytesIO
-=======
-from typing import Optional, Tuple
->>>>>>> 602644d2
 
 from fastapi import UploadFile
 from google.cloud import storage
@@ -17,46 +13,6 @@
 
 logger = logging.getLogger(__name__)
 
-<<<<<<< HEAD
-=======
-_storage_client: Optional[storage.Client] = None
-
-
-def _get_storage_client() -> storage.Client:
-    global _storage_client
-    if _storage_client is None:
-        _storage_client = storage.Client(project=settings.GCP_PROJECT_ID)
-    return _storage_client
-
-
-def download_blob(bucket_name: str, blob_name: str) -> bytes:
-    """Download a blob from GCS and return its bytes."""
-    client = _get_storage_client()
-    bucket = client.bucket(bucket_name)
-    blob = bucket.blob(blob_name)
-    return blob.download_as_bytes()
-
-
-def upload_blob_from_bytes(
-    bucket_name: str,
-    data: bytes,
-    destination_blob_name: str,
-    content_type: Optional[str] = None,
-) -> None:
-    """Upload raw bytes to a blob in GCS."""
-    client = _get_storage_client()
-    bucket = client.bucket(bucket_name)
-    blob = bucket.blob(destination_blob_name)
-    blob.upload_from_string(data, content_type=content_type)
-
-
-def delete_blob(bucket_name: str, blob_name: str) -> None:
-    """Delete a blob from GCS if it exists."""
-    client = _get_storage_client()
-    bucket = client.bucket(bucket_name)
-    blob = bucket.blob(blob_name)
-    blob.delete()
->>>>>>> 602644d2
 
 class GCSManager:
     def __init__(self):
