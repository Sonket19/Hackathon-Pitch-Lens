import Link from 'next/link';
import { BrainCircuit } from 'lucide-react';
import Pitch from '../app/Pitch.png';
import Image from 'next/image';
<<<<<<< HEAD
=======
import { buttonVariants } from '@/components/ui/button';
import { cn } from '@/lib/utils';
>>>>>>> a1d9259d

export default function Header() {
  return (
    <header className="py-4 px-4 md:px-6 border-b bg-card/50 backdrop-blur-sm sticky top-0 z-50">
      <div className="container mx-auto flex items-center justify-between">
        <Link href="/" className="flex items-center gap-3">
          {/* <div className="bg-primary p-2 rounded-lg">
            <BrainCircuit className="w-6 h-6 text-primary-foreground" />
          </div> */}
          <Image src={Pitch} alt="Pitch Logo" width={100} height={100} />
          <h1 className="text-2xl md:text-3xl font-headline font-bold text-foreground">
            Pitch Lens
          </h1>
        </Link>
        <Link
          href="/contact"
          className={cn(buttonVariants({ variant: 'secondary' }), 'font-semibold')}
        >
          Contact
        </Link>
      </div>
    </header>
  );
}<|MERGE_RESOLUTION|>--- conflicted
+++ resolved
@@ -2,11 +2,6 @@
 import { BrainCircuit } from 'lucide-react';
 import Pitch from '../app/Pitch.png';
 import Image from 'next/image';
-<<<<<<< HEAD
-=======
-import { buttonVariants } from '@/components/ui/button';
-import { cn } from '@/lib/utils';
->>>>>>> a1d9259d
 
 export default function Header() {
   return (
