import Link from 'next/link';
import { BrainCircuit } from 'lucide-react';
<<<<<<< HEAD
import Image from 'next/image';

import { cn } from '@/lib/utils';
import { buttonVariants } from '@/components/ui/button';
import Pitch from '../app/Pitch.png';
=======
import Pitch from '../app/Pitch.png';
import Image from 'next/image';
import { cn } from '@/lib/utils';
>>>>>>> 2098f9d0

export default function Header() {
  return (
    <header
      className={cn(
        'sticky top-0 z-50 border-b bg-card/50 backdrop-blur-sm',
        'px-4 py-4 md:px-6'
      )}
    >
      <div className="container mx-auto flex items-center justify-between">
        <Link
          href="/"
          className={cn(
            buttonVariants({ variant: 'ghost', size: 'lg' }),
            'h-auto px-0 py-0 text-base font-semibold text-foreground',
            'flex items-center gap-3'
          )}
        >
          {/* <div className="bg-primary p-2 rounded-lg">
            <BrainCircuit className="w-6 h-6 text-primary-foreground" />
          </div> */}
          <Image src={Pitch} alt="Pitch Logo" width={100} height={100} />
          <h1 className="text-2xl md:text-3xl font-headline font-bold text-foreground">
            Pitch Lens
          </h1>
        </Link>
        <Link
          href="/contact"
          className={cn(buttonVariants({ variant: 'secondary' }), 'font-semibold')}
        >
          Contact
        </Link>
      </div>
    </header>
  );
}<|MERGE_RESOLUTION|>--- conflicted
+++ resolved
@@ -1,16 +1,10 @@
 import Link from 'next/link';
 import { BrainCircuit } from 'lucide-react';
-<<<<<<< HEAD
 import Image from 'next/image';
 
 import { cn } from '@/lib/utils';
 import { buttonVariants } from '@/components/ui/button';
 import Pitch from '../app/Pitch.png';
-=======
-import Pitch from '../app/Pitch.png';
-import Image from 'next/image';
-import { cn } from '@/lib/utils';
->>>>>>> 2098f9d0
 
 export default function Header() {
   return (
