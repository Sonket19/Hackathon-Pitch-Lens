"use client";

<<<<<<< HEAD
import { useState, useEffect, useRef, type ReactNode } from 'react';
=======
import { useState, useEffect, useRef, useMemo, type ReactNode } from 'react';
>>>>>>> f1d93fa7
import type { AnalysisData } from '@/lib/types';
import { interviewStartup, StartupInterviewerInput } from '@/ai/flows/startup-interviewer';
import { Card, CardContent, CardHeader, CardTitle, CardDescription } from '@/components/ui/card';
import { Button } from '@/components/ui/button';
import { Input } from '@/components/ui/input';
import { Loader2, Send, User, Bot, Mail } from 'lucide-react';
import { ScrollArea } from './ui/scroll-area';
import { ConnectFoundersButton } from './connect-founders-button';

const EMAIL_REGEX = /[A-Z0-9._%+-]+@[A-Z0-9.-]+\.[A-Z]{2,}/gi;

const collectEmails = (value: unknown, push: (email: string) => void): void => {
  if (!value) {
    return;
  }

  if (typeof value === 'string') {
    const matches = value.match(EMAIL_REGEX);
    if (matches) {
      matches.forEach(match => {
        const trimmed = match.trim();
        if (trimmed) {
          push(trimmed);
        }
      });
    }
    return;
  }

  if (Array.isArray(value)) {
    value.forEach(item => collectEmails(item, push));
    return;
  }

  if (typeof value === 'object') {
    Object.values(value as Record<string, unknown>).forEach(item => collectEmails(item, push));
  }
};

type Message = {
  role: 'user' | 'model';
  content: string;
};

const INITIAL_GREETING: Message = {
  role: 'model',
  content: 'Hi, How can I help you with the Pitch insights?',
};

export default function Chatbot({ analysisData }: { analysisData: AnalysisData }) {
  const [messages, setMessages] = useState<Message[]>([INITIAL_GREETING]);
  const [input, setInput] = useState('');
  const [isLoading, setIsLoading] = useState(true);
  const scrollAreaRef = useRef<HTMLDivElement>(null);

<<<<<<< HEAD
=======
  const publicData = useMemo(() => {
    const raw = analysisData.public_data as unknown;
    if (!raw) return {} as Record<string, unknown>;
    if (typeof raw === 'string') {
      try {
        const parsed = JSON.parse(raw);
        return typeof parsed === 'object' && parsed !== null ? (parsed as Record<string, unknown>) : {};
      } catch (error) {
        console.error('Failed to parse public_data payload for chatbot', error);
        return {} as Record<string, unknown>;
      }
    }
    if (typeof raw === 'object') {
      return raw as Record<string, unknown>;
    }
    return {} as Record<string, unknown>;
  }, [analysisData.public_data]);

  const namesMeta = (analysisData.metadata?.names ?? {}) as Partial<{
    company: string;
    product: string;
    display: string;
  }>;

  const coerce = (value: unknown): string => (typeof value === 'string' ? value.trim() : '');

  const companyName =
    coerce(namesMeta.company) ||
    coerce(analysisData.metadata?.company_legal_name) ||
    coerce(analysisData.metadata?.company_name) ||
    coerce(analysisData.memo?.draft_v1?.company_overview?.name);

  const sanitizeProductName = (value: string): string | undefined => {
    const trimmed = value.trim();
    if (!trimmed) {
      return undefined;
    }
    const normalized = trimmed.replace(/\s+/g, ' ');
    const wordCount = normalized.split(' ').length;
    if (normalized.length > 60 || wordCount > 6) {
      return undefined;
    }
    return normalized;
  };

  const rawProductName =
    coerce(namesMeta.product) ||
    coerce((analysisData.metadata as { product_name?: unknown } | undefined)?.product_name) ||
    '';

  const memoProductCandidate = coerce(analysisData.memo?.draft_v1?.company_overview?.technology);

  const productName =
    sanitizeProductName(rawProductName) ||
    (memoProductCandidate ? sanitizeProductName(memoProductCandidate) : undefined);

  const displayName =
    coerce(namesMeta.display) ||
    coerce(analysisData.metadata?.display_name) ||
    companyName ||
    productName ||
    'the company';

  const showProduct = Boolean(
    productName && (!companyName || productName.toLowerCase() !== companyName.toLowerCase())
  );
  const combinedName = showProduct ? `${companyName || displayName} (Product: ${productName})` : (companyName || displayName);

  const founderEmails = useMemo(() => {
    const seen = new Set<string>();
    const ordered: string[] = [];

    const push = (email: string) => {
      const trimmed = email.trim();
      if (!trimmed) {
        return;
      }
      const key = trimmed.toLowerCase();
      if (seen.has(key)) {
        return;
      }
      seen.add(key);
      ordered.push(trimmed);
    };

    const harvest = (value: unknown) => collectEmails(value, push);

    const metadata = analysisData.metadata as {
      founder_emails?: unknown;
      contact_email?: unknown;
      founder_contacts?: unknown;
    } | undefined;

    if (metadata) {
      harvest(metadata.founder_emails);
      harvest(metadata.contact_email);
      harvest(metadata.founder_contacts);
    }

    harvest(analysisData.memo?.draft_v1?.company_overview?.founders);
    harvest(analysisData.memo?.draft_v1);
    harvest(publicData);

    return ordered;
  }, [analysisData, publicData]);

  const fallbackCompany = companyName || displayName || productName || 'your company';
  const hasSpecificProduct = Boolean(productName);
  const mailSubject = hasSpecificProduct
    ? `Pitch Discussion - ${productName}`
    : 'Pitch Discussion';
  const mailBodyLines = hasSpecificProduct
    ? [
        'Hi,',
        '',
        `I'd love to schedule time to discuss about (${productName}) from your company (${fallbackCompany}).`,
        'Are you available for a 30-minute call this week to cover product traction, go-to-market, and financial plans?',
        '',
        'Looking forward to the conversation.',
        '',
        'Best regards,',
        '[Your Name]',
      ]
    : [
        'Hi,',
        '',
        "I'd love to schedule time to discuss further about your Pitch.",
        'Are you available for a 30-minute call this week to cover product traction, go-to-market, and financial plans?',
        '',
        'Looking forward to the conversation.',
        '',
        'Best regards,',
        '[Your Name]',
      ];
  const mailBody = mailBodyLines.join('\n');

  const gmailParams = new URLSearchParams({
    view: 'cm',
    fs: '1',
    su: mailSubject,
    body: mailBody,
  });
  if (founderEmails.length > 0) {
    gmailParams.set('to', founderEmails.join(','));
  }
  const gmailLink = `https://mail.google.com/mail/?${gmailParams.toString()}`;

>>>>>>> f1d93fa7
  const renderInlineSegments = (text: string, keyPrefix: string): ReactNode[] => {
    return text.split(/(\*\*_.+?_\*\*)/g).map((segment, idx) => {
      if (!segment) return null;
      if (segment.startsWith('**_') && segment.endsWith('_**')) {
        const content = segment.slice(3, -3);
        return (
          <span key={`${keyPrefix}-em-${idx}`} className="font-semibold italic text-foreground">
            {content}
          </span>
        );
      }
      return <span key={`${keyPrefix}-plain-${idx}`}>{segment}</span>;
    });
  };

  const renderMessageContent = (text: string, keyPrefix: string): ReactNode => {
    const lines = text.split(/\r?\n/).map(line => line.trim()).filter(line => line.length > 0);
    if (lines.length === 0) {
      return <p key={`${keyPrefix}-empty`} className="text-sm leading-5">{text}</p>;
    }

    const nodes: ReactNode[] = [];
    let listBuffer: string[] = [];

    const flushList = () => {
      if (listBuffer.length === 0) return;
      nodes.push(
        <ul key={`${keyPrefix}-list-${nodes.length}`} className="list-disc space-y-1 pl-5 text-sm leading-5">
          {listBuffer.map((item, idx) => (
            <li key={`${keyPrefix}-item-${idx}`}>{renderInlineSegments(item, `${keyPrefix}-item-${idx}`)}</li>
          ))}
        </ul>
      );
      listBuffer = [];
    };

    lines.forEach((line, idx) => {
      if (line.startsWith('•')) {
        listBuffer.push(line.slice(1).trim());
        if (idx === lines.length - 1) {
          flushList();
        }
        return;
      }

      flushList();
      nodes.push(
        <p key={`${keyPrefix}-p-${nodes.length}`} className="text-sm leading-5">
          {renderInlineSegments(line, `${keyPrefix}-p-${idx}`)}
        </p>
      );
    });

    flushList();
    return <div className="space-y-2">{nodes}</div>;
  };

  const getInitialBotMessage = async () => {
    setIsLoading(true);
    try {
      const initialInput: StartupInterviewerInput = {
        analysisData: JSON.stringify(analysisData),
        history: [],
      };
      const result = await interviewStartup(initialInput);
      setMessages(prev => [...prev, { role: 'model', content: result.message }]);
    } catch (e) {
      setMessages(prev => [
        ...prev,
        { role: 'model', content: 'Sorry, I am having trouble starting the conversation. Please try refreshing.' },
      ]);
    } finally {
      setIsLoading(false);
    }
  };

  useEffect(() => {
    const initialise = async () => {
      setMessages([INITIAL_GREETING]);
      await getInitialBotMessage();
    };
    void initialise();
    // eslint-disable-next-line react-hooks/exhaustive-deps
  }, [analysisData]);

  useEffect(() => {
    if (scrollAreaRef.current) {
      // A hack to scroll to the bottom.
      const viewport = scrollAreaRef.current.querySelector('div[data-radix-scroll-area-viewport]');
      if (viewport) {
        viewport.scrollTop = viewport.scrollHeight;
      }
    }
  }, [messages]);

  const handleSendMessage = async () => {
    if (!input.trim()) return;

    const userMessage: Message = { role: 'user', content: input };
    const newMessages: Message[] = [...messages, userMessage];
    setMessages(newMessages);
    setInput('');
    setIsLoading(true);

    try {
      const result = await interviewStartup({
        analysisData: JSON.stringify(analysisData),
        history: newMessages,
      });
      setMessages((prevMessages) => [...prevMessages, { role: 'model', content: result.message }]);
    } catch (e) {
      setMessages((prevMessages) => [...prevMessages, { role: 'model', content: 'Sorry, something went wrong. Please try again.' }]);
    } finally {
      setIsLoading(false);
    }
  };

  return (
    <Card className="h-[70vh] flex flex-col">
      <CardHeader>
        <CardTitle className="font-headline text-2xl flex items-center gap-3"><Bot className="w-7 h-7 text-primary"/>AI Analyst Chat</CardTitle>
        <CardDescription>Ask diligence-focused questions to analyse the startup from an investor perspective.</CardDescription>
      </CardHeader>
      <CardContent className="flex-1 flex flex-col gap-4 overflow-hidden">
        <ScrollArea className="flex-1 pr-4" ref={scrollAreaRef}>
          <div className="space-y-4">
            {messages.map((message, index) => (
              <div
                key={index}
                className={`flex items-start gap-3 ${message.role === 'user' ? 'justify-end' : ''}`}
              >
                {message.role === 'model' && (
                  <div className="bg-primary p-2 rounded-full text-primary-foreground">
                    <Bot size={20} />
                  </div>
                )}
                <div
                  className={`max-w-[75%] rounded-lg p-3 ${
                    message.role === 'user'
                      ? 'bg-secondary text-secondary-foreground'
                      : 'bg-muted text-muted-foreground'
                  }`}
                >
                  {renderMessageContent(message.content, `message-${index}`)}
                </div>
                {message.role === 'user' && (
                    <div className="bg-accent p-2 rounded-full text-accent-foreground">
                        <User size={20} />
                    </div>
                )}
              </div>
            ))}
            {isLoading && (
              <div className="flex items-start gap-3">
                <div className="bg-primary p-2 rounded-full text-primary-foreground">
                  <Bot size={20} />
                </div>
                <div className="bg-muted text-muted-foreground rounded-lg p-3 flex items-center space-x-2">
                    <Loader2 className="w-5 h-5 animate-spin" />
                    <span>Thinking...</span>
                </div>
              </div>
            )}
          </div>
        </ScrollArea>
          <div className="flex flex-col gap-3 pt-4 border-t">
            <div className="flex items-center gap-2">
              <Input
                value={input}
                onChange={(e) => setInput(e.target.value)}
                onKeyDown={(e) => e.key === 'Enter' && !isLoading && handleSendMessage()}
                placeholder="Type your question for the analyst..."
                disabled={isLoading}
              />
              <Button onClick={handleSendMessage} disabled={isLoading || !input.trim()}>
                <Send className="w-4 h-4" />
              </Button>
            </div>
            <div className="flex justify-end">
<<<<<<< HEAD
              <ConnectFoundersButton analysisData={analysisData} />
=======
              <Button asChild variant="secondary">
                <a href={gmailLink} target="_blank" rel="noopener noreferrer">
                  Connect with founders
                </a>
              </Button>
>>>>>>> f1d93fa7
            </div>
          </div>
      </CardContent>
    </Card>
  );
}<|MERGE_RESOLUTION|>--- conflicted
+++ resolved
@@ -1,10 +1,6 @@
 "use client";
 
-<<<<<<< HEAD
 import { useState, useEffect, useRef, type ReactNode } from 'react';
-=======
-import { useState, useEffect, useRef, useMemo, type ReactNode } from 'react';
->>>>>>> f1d93fa7
 import type { AnalysisData } from '@/lib/types';
 import { interviewStartup, StartupInterviewerInput } from '@/ai/flows/startup-interviewer';
 import { Card, CardContent, CardHeader, CardTitle, CardDescription } from '@/components/ui/card';
@@ -60,156 +56,6 @@
   const [isLoading, setIsLoading] = useState(true);
   const scrollAreaRef = useRef<HTMLDivElement>(null);
 
-<<<<<<< HEAD
-=======
-  const publicData = useMemo(() => {
-    const raw = analysisData.public_data as unknown;
-    if (!raw) return {} as Record<string, unknown>;
-    if (typeof raw === 'string') {
-      try {
-        const parsed = JSON.parse(raw);
-        return typeof parsed === 'object' && parsed !== null ? (parsed as Record<string, unknown>) : {};
-      } catch (error) {
-        console.error('Failed to parse public_data payload for chatbot', error);
-        return {} as Record<string, unknown>;
-      }
-    }
-    if (typeof raw === 'object') {
-      return raw as Record<string, unknown>;
-    }
-    return {} as Record<string, unknown>;
-  }, [analysisData.public_data]);
-
-  const namesMeta = (analysisData.metadata?.names ?? {}) as Partial<{
-    company: string;
-    product: string;
-    display: string;
-  }>;
-
-  const coerce = (value: unknown): string => (typeof value === 'string' ? value.trim() : '');
-
-  const companyName =
-    coerce(namesMeta.company) ||
-    coerce(analysisData.metadata?.company_legal_name) ||
-    coerce(analysisData.metadata?.company_name) ||
-    coerce(analysisData.memo?.draft_v1?.company_overview?.name);
-
-  const sanitizeProductName = (value: string): string | undefined => {
-    const trimmed = value.trim();
-    if (!trimmed) {
-      return undefined;
-    }
-    const normalized = trimmed.replace(/\s+/g, ' ');
-    const wordCount = normalized.split(' ').length;
-    if (normalized.length > 60 || wordCount > 6) {
-      return undefined;
-    }
-    return normalized;
-  };
-
-  const rawProductName =
-    coerce(namesMeta.product) ||
-    coerce((analysisData.metadata as { product_name?: unknown } | undefined)?.product_name) ||
-    '';
-
-  const memoProductCandidate = coerce(analysisData.memo?.draft_v1?.company_overview?.technology);
-
-  const productName =
-    sanitizeProductName(rawProductName) ||
-    (memoProductCandidate ? sanitizeProductName(memoProductCandidate) : undefined);
-
-  const displayName =
-    coerce(namesMeta.display) ||
-    coerce(analysisData.metadata?.display_name) ||
-    companyName ||
-    productName ||
-    'the company';
-
-  const showProduct = Boolean(
-    productName && (!companyName || productName.toLowerCase() !== companyName.toLowerCase())
-  );
-  const combinedName = showProduct ? `${companyName || displayName} (Product: ${productName})` : (companyName || displayName);
-
-  const founderEmails = useMemo(() => {
-    const seen = new Set<string>();
-    const ordered: string[] = [];
-
-    const push = (email: string) => {
-      const trimmed = email.trim();
-      if (!trimmed) {
-        return;
-      }
-      const key = trimmed.toLowerCase();
-      if (seen.has(key)) {
-        return;
-      }
-      seen.add(key);
-      ordered.push(trimmed);
-    };
-
-    const harvest = (value: unknown) => collectEmails(value, push);
-
-    const metadata = analysisData.metadata as {
-      founder_emails?: unknown;
-      contact_email?: unknown;
-      founder_contacts?: unknown;
-    } | undefined;
-
-    if (metadata) {
-      harvest(metadata.founder_emails);
-      harvest(metadata.contact_email);
-      harvest(metadata.founder_contacts);
-    }
-
-    harvest(analysisData.memo?.draft_v1?.company_overview?.founders);
-    harvest(analysisData.memo?.draft_v1);
-    harvest(publicData);
-
-    return ordered;
-  }, [analysisData, publicData]);
-
-  const fallbackCompany = companyName || displayName || productName || 'your company';
-  const hasSpecificProduct = Boolean(productName);
-  const mailSubject = hasSpecificProduct
-    ? `Pitch Discussion - ${productName}`
-    : 'Pitch Discussion';
-  const mailBodyLines = hasSpecificProduct
-    ? [
-        'Hi,',
-        '',
-        `I'd love to schedule time to discuss about (${productName}) from your company (${fallbackCompany}).`,
-        'Are you available for a 30-minute call this week to cover product traction, go-to-market, and financial plans?',
-        '',
-        'Looking forward to the conversation.',
-        '',
-        'Best regards,',
-        '[Your Name]',
-      ]
-    : [
-        'Hi,',
-        '',
-        "I'd love to schedule time to discuss further about your Pitch.",
-        'Are you available for a 30-minute call this week to cover product traction, go-to-market, and financial plans?',
-        '',
-        'Looking forward to the conversation.',
-        '',
-        'Best regards,',
-        '[Your Name]',
-      ];
-  const mailBody = mailBodyLines.join('\n');
-
-  const gmailParams = new URLSearchParams({
-    view: 'cm',
-    fs: '1',
-    su: mailSubject,
-    body: mailBody,
-  });
-  if (founderEmails.length > 0) {
-    gmailParams.set('to', founderEmails.join(','));
-  }
-  const gmailLink = `https://mail.google.com/mail/?${gmailParams.toString()}`;
-
->>>>>>> f1d93fa7
   const renderInlineSegments = (text: string, keyPrefix: string): ReactNode[] => {
     return text.split(/(\*\*_.+?_\*\*)/g).map((segment, idx) => {
       if (!segment) return null;
@@ -389,15 +235,7 @@
               </Button>
             </div>
             <div className="flex justify-end">
-<<<<<<< HEAD
               <ConnectFoundersButton analysisData={analysisData} />
-=======
-              <Button asChild variant="secondary">
-                <a href={gmailLink} target="_blank" rel="noopener noreferrer">
-                  Connect with founders
-                </a>
-              </Button>
->>>>>>> f1d93fa7
             </div>
           </div>
       </CardContent>
