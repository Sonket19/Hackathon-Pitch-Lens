'use client';

import { useState, useEffect, useRef, useMemo, type ReactNode } from 'react';
import type { AnalysisData } from '@/lib/types';
import { interviewStartup, StartupInterviewerInput } from '@/ai/flows/startup-interviewer';
import { Card, CardContent, CardHeader, CardTitle, CardDescription } from '@/components/ui/card';
import { Button } from '@/components/ui/button';
import { Input } from '@/components/ui/input';
import { Loader2, Send, User, Bot, Mail } from 'lucide-react';
import { ScrollArea } from './ui/scroll-area';

const EMAIL_REGEX = /[A-Z0-9._%+-]+@[A-Z0-9.-]+\.[A-Z]{2,}/gi;

const collectEmails = (value: unknown, push: (email: string) => void): void => {
  if (!value) {
    return;
  }

  if (typeof value === 'string') {
    const matches = value.match(EMAIL_REGEX);
    if (matches) {
      matches.forEach(match => {
        const trimmed = match.trim();
        if (trimmed) {
          push(trimmed);
        }
      });
    }
    return;
  }

  if (Array.isArray(value)) {
    value.forEach(item => collectEmails(item, push));
    return;
  }

  if (typeof value === 'object') {
    Object.values(value as Record<string, unknown>).forEach(item => collectEmails(item, push));
  }
};

type Message = {
  role: 'user' | 'model';
  content: string;
};

export default function Chatbot({ analysisData }: { analysisData: AnalysisData }) {
  const [messages, setMessages] = useState<Message[]>([]);
  const [input, setInput] = useState('');
  const [isLoading, setIsLoading] = useState(true);
  const scrollAreaRef = useRef<HTMLDivElement>(null);

  const publicData = useMemo(() => {
    const raw = analysisData.public_data as unknown;
    if (!raw) return {} as Record<string, unknown>;
    if (typeof raw === 'string') {
      try {
        const parsed = JSON.parse(raw);
        return typeof parsed === 'object' && parsed !== null ? (parsed as Record<string, unknown>) : {};
      } catch (error) {
        console.error('Failed to parse public_data payload for chatbot', error);
        return {} as Record<string, unknown>;
      }
    }
    if (typeof raw === 'object') {
      return raw as Record<string, unknown>;
    }
    return {} as Record<string, unknown>;
  }, [analysisData.public_data]);

  const namesMeta = (analysisData.metadata?.names ?? {}) as Partial<{
    company: string;
    product: string;
    display: string;
  }>;

  const coerce = (value: unknown): string => (typeof value === 'string' ? value.trim() : '');

  const companyName =
    coerce(namesMeta.company) ||
    coerce(analysisData.metadata?.company_legal_name) ||
    coerce(analysisData.metadata?.company_name) ||
    coerce(analysisData.memo?.draft_v1?.company_overview?.name);

  const sanitizeProductName = (value: string): string | undefined => {
    const trimmed = value.trim();
    if (!trimmed) {
      return undefined;
    }
    const normalized = trimmed.replace(/\s+/g, ' ');
    const wordCount = normalized.split(' ').length;
    if (normalized.length > 60 || wordCount > 6) {
      return undefined;
    }
    return normalized;
  };

  const rawProductName =
    coerce(namesMeta.product) ||
    coerce((analysisData.metadata as { product_name?: unknown } | undefined)?.product_name) ||
    '';

  const memoProductCandidate = coerce(analysisData.memo?.draft_v1?.company_overview?.technology);

  const productName =
    sanitizeProductName(rawProductName) ||
    (memoProductCandidate ? sanitizeProductName(memoProductCandidate) : undefined);

  const displayName =
    coerce(namesMeta.display) ||
    coerce(analysisData.metadata?.display_name) ||
    companyName ||
    productName ||
    'the company';

  const showProduct = Boolean(
    productName && (!companyName || productName.toLowerCase() !== companyName.toLowerCase())
  );
  const combinedName = showProduct ? `${companyName || displayName} (Product: ${productName})` : (companyName || displayName);

  const founderEmails = useMemo(() => {
    const seen = new Set<string>();
    const ordered: string[] = [];

    const push = (email: string) => {
      const trimmed = email.trim();
      if (!trimmed) {
        return;
      }
      const key = trimmed.toLowerCase();
      if (seen.has(key)) {
        return;
      }
      seen.add(key);
      ordered.push(trimmed);
    };

    const harvest = (value: unknown) => collectEmails(value, push);

    const metadata = analysisData.metadata as {
      founder_emails?: unknown;
      contact_email?: unknown;
      founder_contacts?: unknown;
    } | undefined;

    if (metadata) {
      harvest(metadata.founder_emails);
      harvest(metadata.contact_email);
      harvest(metadata.founder_contacts);
    }

    harvest(analysisData.memo?.draft_v1?.company_overview?.founders);
    harvest(analysisData.memo?.draft_v1);
    harvest(publicData);

    return ordered;
  }, [analysisData, publicData]);

  const mailSubject = `Intro call request – ${combinedName}`;
  const fallbackCompany = companyName || displayName || productName || 'your company';
<<<<<<< HEAD
  const hasSpecificProduct = Boolean(productName);
  const mailBodyLines = hasSpecificProduct
    ? [
        'Hi,',
        '',
        `I'd love to schedule time to discuss about ${productName} from your company ${fallbackCompany}.`,
        'Are you available for a 30-minute call this week to cover product traction, go-to-market, and financial plans?',
        '',
        'Looking forward to the conversation.',
        '',
        'Best regards,',
        '[Your Name]',
      ]
    : [
        'Hi,',
        '',
        "I'd love to schedule time to discuss further about your pitch.",
        'Are you available for a 30-minute call this week to cover product traction, go-to-market, and financial plans?',
        '',
        'Looking forward to the conversation.',
        '',
        'Best regards,',
        '[Your Name]',
      ];
  const mailBody = mailBodyLines.join('\n');
=======
  const productLabel = productName || 'your product';
  const companyLabel = fallbackCompany;
  const mailBody = [
    'Hi,',
    '',
    `I'd love to schedule time to discuss about (${productLabel}) from your company (${companyLabel}).`,
    'Are you available for a 30-minute call this week to cover product traction, go-to-market, and financial plans?',
    '',
    'Looking forward to the conversation.',
    '',
    'Best regards,',
    '[Your Name]',
  ].join('\n');
>>>>>>> 43293f00

  const gmailParams = new URLSearchParams({
    view: 'cm',
    fs: '1',
    su: mailSubject,
    body: mailBody,
  });
  if (founderEmails.length > 0) {
    gmailParams.set('to', founderEmails.join(','));
  }
  const gmailLink = `https://mail.google.com/mail/?${gmailParams.toString()}`;

  const renderInlineSegments = (text: string, keyPrefix: string): ReactNode[] => {
    return text.split(/(\*\*_.+?_\*\*)/g).map((segment, idx) => {
      if (!segment) return null;
      if (segment.startsWith('**_') && segment.endsWith('_**')) {
        const content = segment.slice(3, -3);
        return (
          <span key={`${keyPrefix}-em-${idx}`} className="font-semibold italic text-foreground">
            {content}
          </span>
        );
      }
      return <span key={`${keyPrefix}-plain-${idx}`}>{segment}</span>;
    });
  };

  const renderMessageContent = (text: string, keyPrefix: string): ReactNode => {
    const lines = text.split(/\r?\n/).map(line => line.trim()).filter(line => line.length > 0);
    if (lines.length === 0) {
      return <p key={`${keyPrefix}-empty`} className="text-sm leading-5">{text}</p>;
    }

    const nodes: ReactNode[] = [];
    let listBuffer: string[] = [];

    const flushList = () => {
      if (listBuffer.length === 0) return;
      nodes.push(
        <ul key={`${keyPrefix}-list-${nodes.length}`} className="list-disc space-y-1 pl-5 text-sm leading-5">
          {listBuffer.map((item, idx) => (
            <li key={`${keyPrefix}-item-${idx}`}>{renderInlineSegments(item, `${keyPrefix}-item-${idx}`)}</li>
          ))}
        </ul>
      );
      listBuffer = [];
    };

    lines.forEach((line, idx) => {
      if (line.startsWith('•')) {
        listBuffer.push(line.slice(1).trim());
        if (idx === lines.length - 1) {
          flushList();
        }
        return;
      }

      flushList();
      nodes.push(
        <p key={`${keyPrefix}-p-${nodes.length}`} className="text-sm leading-5">
          {renderInlineSegments(line, `${keyPrefix}-p-${idx}`)}
        </p>
      );
    });

    flushList();
    return <div className="space-y-2">{nodes}</div>;
  };

  const getInitialBotMessage = async () => {
    setIsLoading(true);
    try {
      const initialInput: StartupInterviewerInput = {
        analysisData: JSON.stringify(analysisData),
        history: [],
      };
      const result = await interviewStartup(initialInput);
      setMessages([{ role: 'model', content: result.message }]);
    } catch (e) {
      setMessages([{ role: 'model', content: 'Sorry, I am having trouble starting the conversation. Please try refreshing.' }]);
    } finally {
      setIsLoading(false);
    }
  };

  useEffect(() => {
    getInitialBotMessage();
    // eslint-disable-next-line react-hooks/exhaustive-deps
  }, [analysisData]);

  useEffect(() => {
    if (scrollAreaRef.current) {
      // A hack to scroll to the bottom.
      const viewport = scrollAreaRef.current.querySelector('div[data-radix-scroll-area-viewport]');
      if (viewport) {
        viewport.scrollTop = viewport.scrollHeight;
      }
    }
  }, [messages]);

  const handleSendMessage = async () => {
    if (!input.trim()) return;

    const userMessage: Message = { role: 'user', content: input };
    const newMessages: Message[] = [...messages, userMessage];
    setMessages(newMessages);
    setInput('');
    setIsLoading(true);

    try {
      const result = await interviewStartup({
        analysisData: JSON.stringify(analysisData),
        history: newMessages,
      });
      setMessages((prevMessages) => [...prevMessages, { role: 'model', content: result.message }]);
    } catch (e) {
      setMessages((prevMessages) => [...prevMessages, { role: 'model', content: 'Sorry, something went wrong. Please try again.' }]);
    } finally {
      setIsLoading(false);
    }
  };

  return (
    <Card className="h-[70vh] flex flex-col">
      <CardHeader>
        <CardTitle className="font-headline text-2xl flex items-center gap-3"><Bot className="w-7 h-7 text-primary"/>AI Analyst Chat</CardTitle>
        <CardDescription>Ask diligence-focused questions to analyse the startup from an investor perspective.</CardDescription>
      </CardHeader>
      <CardContent className="flex-1 flex flex-col gap-4 overflow-hidden">
        <ScrollArea className="flex-1 pr-4" ref={scrollAreaRef}>
          <div className="space-y-4">
            {messages.map((message, index) => (
              <div
                key={index}
                className={`flex items-start gap-3 ${message.role === 'user' ? 'justify-end' : ''}`}
              >
                {message.role === 'model' && (
                  <div className="bg-primary p-2 rounded-full text-primary-foreground">
                    <Bot size={20} />
                  </div>
                )}
                <div
                  className={`max-w-[75%] rounded-lg p-3 ${
                    message.role === 'user'
                      ? 'bg-secondary text-secondary-foreground'
                      : 'bg-muted text-muted-foreground'
                  }`}
                >
                  {renderMessageContent(message.content, `message-${index}`)}
                </div>
                {message.role === 'user' && (
                    <div className="bg-accent p-2 rounded-full text-accent-foreground">
                        <User size={20} />
                    </div>
                )}
              </div>
            ))}
            {isLoading && (
              <div className="flex items-start gap-3">
                <div className="bg-primary p-2 rounded-full text-primary-foreground">
                  <Bot size={20} />
                </div>
                <div className="bg-muted text-muted-foreground rounded-lg p-3 flex items-center space-x-2">
                    <Loader2 className="w-5 h-5 animate-spin" />
                    <span>Thinking...</span>
                </div>
              </div>
            )}
          </div>
        </ScrollArea>
          <div className="flex flex-col gap-3 pt-4 border-t">
            <div className="flex items-center gap-2">
              <Input
                value={input}
                onChange={(e) => setInput(e.target.value)}
                onKeyDown={(e) => e.key === 'Enter' && !isLoading && handleSendMessage()}
                placeholder="Type your question for the analyst..."
                disabled={isLoading}
              />
              <Button onClick={handleSendMessage} disabled={isLoading || !input.trim()}>
                <Send className="w-4 h-4" />
              </Button>
            </div>
            <div className="flex justify-end">
              <Button asChild variant="secondary">
                <a href={gmailLink} target="_blank" rel="noopener noreferrer">
                  Connect with founders
                </a>
              </Button>
            </div>
          </div>
      </CardContent>
    </Card>
  );
}<|MERGE_RESOLUTION|>--- conflicted
+++ resolved
@@ -158,7 +158,6 @@
 
   const mailSubject = `Intro call request – ${combinedName}`;
   const fallbackCompany = companyName || displayName || productName || 'your company';
-<<<<<<< HEAD
   const hasSpecificProduct = Boolean(productName);
   const mailBodyLines = hasSpecificProduct
     ? [
@@ -184,21 +183,6 @@
         '[Your Name]',
       ];
   const mailBody = mailBodyLines.join('\n');
-=======
-  const productLabel = productName || 'your product';
-  const companyLabel = fallbackCompany;
-  const mailBody = [
-    'Hi,',
-    '',
-    `I'd love to schedule time to discuss about (${productLabel}) from your company (${companyLabel}).`,
-    'Are you available for a 30-minute call this week to cover product traction, go-to-market, and financial plans?',
-    '',
-    'Looking forward to the conversation.',
-    '',
-    'Best regards,',
-    '[Your Name]',
-  ].join('\n');
->>>>>>> 43293f00
 
   const gmailParams = new URLSearchParams({
     view: 'cm',
