'use client';

import Link from 'next/link';
import { useState } from 'react';
import { Tabs, TabsContent, TabsList, TabsTrigger } from '@/components/ui/tabs';
import type { AnalysisData } from '@/lib/types';
import CompanyOverview from './company-overview';
import MarketAnalysis from './market-analysis';
import BusinessModel from './business-model';
import Financials from './financials';
import RiskAnalysis from './risk-analysis';
import Chatbot from './chatbot';
import {
  Briefcase,
  ShoppingCart,
  BarChart,
  Banknote,
  ShieldAlert,
  MessageCircle,
  SlidersHorizontal,
  Loader2,
  FileArchive,
  FileText,
  Video,
  Mic,
  Type,
<<<<<<< HEAD
=======
  UserRound,
>>>>>>> 78f6fef7
} from 'lucide-react';
import { Button } from './ui/button';
import {
  Dialog,
  DialogClose,
  DialogContent,
  DialogDescription,
  DialogFooter,
  DialogHeader,
  DialogTitle,
  DialogTrigger,
} from '@/components/ui/dialog';
import { Slider } from '@/components/ui/slider';
import { Label } from '@/components/ui/label';
import { Badge } from './ui/badge';
import { useToast } from '@/hooks/use-toast';

const DEFAULT_WEIGHTAGES = {
  teamStrength: 20,
  marketOpportunity: 20,
  traction: 20,
  claimCredibility: 25,
  financialHealth: 15,
} as const;

const SOURCE_FILE_CONFIG = {
  pitch_deck: {
    field: 'pitch_deck_url' as const,
    label: 'pitch_deck.pdf',
    endpoint: (startupId: string) => `/download_pitch_deck/${startupId}`,
    defaultName: (startupId: string) => `${startupId}-pitch-deck.pdf`,
    icon: FileText,
  },
  video_pitch: {
    field: 'video_pitch_deck_url' as const,
    label: 'founder_interview.mp4',
    endpoint: (startupId: string) => `/download_video_pitch/${startupId}`,
    defaultName: (startupId: string) => `${startupId}-video-pitch.mp4`,
    icon: Video,
  },
  audio_pitch: {
    field: 'audio_pitch_deck_url' as const,
    label: 'demo_walkthrough.mp3',
    endpoint: (startupId: string) => `/download_audio_pitch/${startupId}`,
    defaultName: (startupId: string) => `${startupId}-audio-pitch.mp3`,
    icon: Mic,
  },
  text_notes: {
    field: 'text_pitch_deck_url' as const,
    label: 'additional_notes.txt',
    endpoint: (startupId: string) => `/download_text_notes/${startupId}`,
    defaultName: (startupId: string) => `${startupId}-text-notes.txt`,
    icon: Type,
  },
} satisfies Record<
  'pitch_deck' | 'video_pitch' | 'audio_pitch' | 'text_notes',
  {
    field: keyof AnalysisData['raw_files'];
    label: string;
    endpoint: (startupId: string) => string;
    defaultName: (startupId: string) => string;
    icon: typeof FileText;
  }
>;

type WeightKey = keyof typeof DEFAULT_WEIGHTAGES;

type AnalysisDashboardProps = {
  analysisData: AnalysisData;
  startupId: string;
};

type SourceFileKey = keyof typeof SOURCE_FILE_CONFIG;

const formatWeightLabel = (key: WeightKey) =>
  key.replace(/([A-Z])/g, ' $1').replace(/^./, char => char.toUpperCase());

const NoDataComponent = ({ onGenerateClick }: { onGenerateClick: () => void }) => (
  <div className="rounded-lg border-2 border-dashed py-20 text-center">
    <h2 className="font-headline text-2xl font-semibold">Analysis data is not available.</h2>
    <p className="mt-2 text-muted-foreground">
      The analysis for this startup might still be in progress or has failed. You can generate a summary.
    </p>
    <Button onClick={onGenerateClick} className="mt-4">
      <SlidersHorizontal className="mr-2 h-4 w-4" />
      Generate Summary
    </Button>
  </div>
);

export default function AnalysisDashboard({ analysisData: initialAnalysisData, startupId }: AnalysisDashboardProps) {
  const [analysisData, setAnalysisData] = useState(initialAnalysisData);
  const [weights, setWeights] = useState(DEFAULT_WEIGHTAGES);
  const [isCustomizeDialogOpen, setIsCustomizeDialogOpen] = useState(false);
  const [isRecalculating, setIsRecalculating] = useState(false);
  const [downloadingFile, setDownloadingFile] = useState<SourceFileKey | null>(null);
  const { toast } = useToast();

  const memo = analysisData?.memo?.draft_v1;
  const rawFiles = (analysisData?.raw_files ?? {}) as Record<string, string | undefined>;
  const totalWeight = (Object.values(weights) as number[]).reduce((sum, value) => sum + value, 0);

  const handleWeightChange = (key: WeightKey, value: number[]) => {
    setWeights(prev => ({ ...prev, [key]: value[0] ?? prev[key] }));
  };

  const handleRecalculate = async () => {
    setIsRecalculating(true);

    const requestBody = {
      team_strength: weights.teamStrength,
      market_opportunity: weights.marketOpportunity,
      traction: weights.traction,
      claim_credibility: weights.claimCredibility,
      financial_health: weights.financialHealth,
    };

    try {
      const generateMemoResponse = await fetch(`${process.env.NEXT_PUBLIC_API_BASE_URL}/generate_memo/${startupId}`, {
        method: 'POST',
        headers: { 'Content-Type': 'application/json' },
        body: JSON.stringify(requestBody),
      });

      if (!generateMemoResponse.ok) {
        throw new Error('Failed to generate the new memo summary.');
      }

      const generateResult = await generateMemoResponse.json();
      const dealResponse = await fetch(`${process.env.NEXT_PUBLIC_API_BASE_URL}/deals/${generateResult.deal_id}`);

      if (!dealResponse.ok) {
        throw new Error('Failed to fetch the updated analysis data.');
      }

      const updatedAnalysisData = (await dealResponse.json()) as AnalysisData;
      setAnalysisData(updatedAnalysisData);
      setIsCustomizeDialogOpen(false);

      toast({
        title: 'Summary Generated',
        description: 'The investment summary has been updated with your new weightages.',
      });
    } catch (error) {
      const message = error instanceof Error ? error.message : 'An unexpected error occurred while regenerating the summary.';
      toast({
        variant: 'destructive',
        title: 'Update Failed',
        description: message,
      });
    } finally {
      setIsRecalculating(false);
    }
  };

  const handleDownloadSourceFile = async (key: SourceFileKey) => {
    setDownloadingFile(key);

    const config = SOURCE_FILE_CONFIG[key];
    const endpoint = config.endpoint(startupId);
    const defaultFilename = config.defaultName(startupId);

    try {
      const response = await fetch(`${process.env.NEXT_PUBLIC_API_BASE_URL}${endpoint}`);

      if (!response.ok) {
        throw new Error(`Failed to download ${config.label}.`);
      }

      const blob = await response.blob();
      const contentDisposition = response.headers.get('content-disposition');
      let filename = defaultFilename;

      if (contentDisposition) {
        const match = contentDisposition.match(/filename="(.+)"/);
        if (match?.[1]) {
          filename = match[1];
        }
      }

      const url = window.URL.createObjectURL(blob);
      const anchor = document.createElement('a');
      anchor.href = url;
      anchor.download = filename;
      document.body.appendChild(anchor);
      anchor.click();
      anchor.remove();
      window.URL.revokeObjectURL(url);

      toast({
        title: 'Download Started',
        description: `Your download for ${filename} has started.`,
      });
    } catch (error) {
      const message = error instanceof Error ? error.message : 'An unexpected error occurred while downloading the file.';
      toast({
        variant: 'destructive',
        title: 'Download Failed',
        description: message,
      });
    } finally {
      setDownloadingFile(null);
    }
  };

  return (
    <div className="w-full animate-in fade-in-50 duration-500">
      <div className="mb-4 flex flex-wrap items-center justify-end gap-4">
        <Dialog>
          <DialogTrigger asChild>
            <Button variant="outline">
              <FileArchive className="mr-2 h-4 w-4" /> Uploaded Data
            </Button>
          </DialogTrigger>
          <DialogContent className="sm:max-w-[525px]">
            <DialogHeader>
              <DialogTitle className="flex items-center gap-3 font-headline text-2xl">
                <FileArchive className="h-7 w-7 text-primary" /> Uploaded Data Sources
              </DialogTitle>
              <DialogDescription>Download the original source files used for this analysis.</DialogDescription>
            </DialogHeader>
            <div className="space-y-4 py-4">
              {(Object.keys(SOURCE_FILE_CONFIG) as SourceFileKey[]).map(fileKey => {
                const config = SOURCE_FILE_CONFIG[fileKey];
                const url = rawFiles[config.field as string];
                if (!url) {
                  return null;
                }

                const Icon = config.icon;
                const isDownloading = downloadingFile === fileKey;

                return (
                  <div key={fileKey} className="flex items-center justify-between rounded-lg bg-secondary/50 p-3">
                    <div className="flex items-center gap-3">
                      <Icon className="h-6 w-6 text-muted-foreground" />
                      <span className="font-medium">{config.label}</span>
                    </div>
                    <Button size="sm" onClick={() => handleDownloadSourceFile(fileKey)} disabled={isDownloading}>
                      {isDownloading ? <Loader2 className="h-4 w-4 animate-spin" /> : 'Download'}
                    </Button>
                  </div>
                );
              })}
              {Object.values(SOURCE_FILE_CONFIG).every(config => !rawFiles[config.field as string]) ? (
                <p className="text-sm text-muted-foreground">No source files are available for download.</p>
              ) : null}
            </div>
          </DialogContent>
        </Dialog>

        <div className="flex flex-wrap items-center gap-3">
          <Dialog open={isCustomizeDialogOpen} onOpenChange={setIsCustomizeDialogOpen}>
            <DialogTrigger asChild>
              <Button>
                <SlidersHorizontal className="mr-2 h-4 w-4" /> {memo ? 'Regenerate' : 'Generate'} Summary
              </Button>
            </DialogTrigger>
            <DialogContent className="sm:max-w-[625px]">
              <DialogHeader>
                <DialogTitle className="flex items-center gap-3 font-headline text-2xl">
                  <SlidersHorizontal className="h-7 w-7 text-primary" /> Customize Score Weightage
                </DialogTitle>
                <DialogDescription>
                  Adjust the importance of each factor to recalculate the safety score. The total must be 100%.
                </DialogDescription>
              </DialogHeader>
              <div className="space-y-6 py-4">
                <div className="grid grid-cols-1 gap-x-8 gap-y-4 md:grid-cols-2">
                  {(Object.keys(weights) as WeightKey[]).map(key => (
                    <div key={key} className="grid gap-2">
                      <div className="flex items-center justify-between">
                        <Label htmlFor={key}>{formatWeightLabel(key)}</Label>
                        <span className="text-sm font-medium">{weights[key]}%</span>
                      </div>
                      <Slider
                        id={key}
                        value={[weights[key]]}
                        onValueChange={value => handleWeightChange(key, value)}
                        max={100}
                        step={5}
                      />
                    </div>
                  ))}
                </div>
                <div className="flex items-center justify-end gap-2 text-sm">
                  <Label>Total Weight:</Label>
                  <Badge variant={totalWeight === 100 ? 'default' : 'destructive'}>{totalWeight}%</Badge>
                </div>
              </div>
              <DialogFooter>
                <DialogClose asChild>
                  <Button variant="ghost">Close</Button>
                </DialogClose>
                <Button onClick={handleRecalculate} disabled={totalWeight !== 100 || isRecalculating}>
                  {isRecalculating ? <Loader2 className="mr-2 h-4 w-4 animate-spin" /> : <ShieldAlert className="mr-2 h-4 w-4" />}
                  {isRecalculating ? 'Recalculating...' : 'Generate Summary'}
                </Button>
              </DialogFooter>
            </DialogContent>
          </Dialog>

<<<<<<< HEAD
=======
          <Button asChild variant="outline">
            <Link href={`/startup/${startupId}/contact`} className="flex items-center">
              <UserRound className="mr-2 h-4 w-4" /> Contact
            </Link>
          </Button>
>>>>>>> 78f6fef7
        </div>
      </div>

      <Tabs defaultValue="overview">
        <TabsList className="mb-6 grid h-auto w-full grid-cols-2 md:grid-cols-6">
          <TabsTrigger value="overview" className="h-12">
            <Briefcase className="mr-2" /> Overview
          </TabsTrigger>
          <TabsTrigger value="market" className="h-12">
            <ShoppingCart className="mr-2" /> Market
          </TabsTrigger>
          <TabsTrigger value="model" className="h-12">
            <BarChart className="mr-2" /> Business Model
          </TabsTrigger>
          <TabsTrigger value="financials" className="h-12">
            <Banknote className="mr-2" /> Financials
          </TabsTrigger>
          <TabsTrigger value="risks" className="h-12">
            <ShieldAlert className="mr-2" /> Risks
          </TabsTrigger>
          <TabsTrigger value="chatbot" className="h-12">
            <MessageCircle className="mr-2" /> Chatbot
          </TabsTrigger>
        </TabsList>
        <TabsContent value="overview">
          {memo ? <CompanyOverview data={memo.company_overview} /> : <NoDataComponent onGenerateClick={() => setIsCustomizeDialogOpen(true)} />}
        </TabsContent>
        <TabsContent value="market">
          {memo ? <MarketAnalysis data={memo.market_analysis} /> : <NoDataComponent onGenerateClick={() => setIsCustomizeDialogOpen(true)} />}
        </TabsContent>
        <TabsContent value="model">
          {memo ? <BusinessModel data={memo.business_model} dealId={startupId} /> : <NoDataComponent onGenerateClick={() => setIsCustomizeDialogOpen(true)} />}
        </TabsContent>
        <TabsContent value="financials">
          {memo ? <Financials data={memo.financials} claims={memo.claims_analysis} /> : <NoDataComponent onGenerateClick={() => setIsCustomizeDialogOpen(true)} />}
        </TabsContent>
        <TabsContent value="risks">
          {memo ? (
            <RiskAnalysis riskMetrics={memo.risk_metrics} conclusion={memo.conclusion} isRecalculating={isRecalculating} />
          ) : (
            <NoDataComponent onGenerateClick={() => setIsCustomizeDialogOpen(true)} />
          )}
        </TabsContent>
        <TabsContent value="chatbot">
          {memo ? <Chatbot analysisData={analysisData} /> : <NoDataComponent onGenerateClick={() => setIsCustomizeDialogOpen(true)} />}
        </TabsContent>
      </Tabs>
    </div>
  );
}<|MERGE_RESOLUTION|>--- conflicted
+++ resolved
@@ -24,10 +24,6 @@
   Video,
   Mic,
   Type,
-<<<<<<< HEAD
-=======
-  UserRound,
->>>>>>> 78f6fef7
 } from 'lucide-react';
 import { Button } from './ui/button';
 import {
@@ -330,14 +326,6 @@
             </DialogContent>
           </Dialog>
 
-<<<<<<< HEAD
-=======
-          <Button asChild variant="outline">
-            <Link href={`/startup/${startupId}/contact`} className="flex items-center">
-              <UserRound className="mr-2 h-4 w-4" /> Contact
-            </Link>
-          </Button>
->>>>>>> 78f6fef7
         </div>
       </div>
 
